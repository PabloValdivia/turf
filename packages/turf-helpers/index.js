--- conflicted
+++ resolved
@@ -384,14 +384,9 @@
 export function radiansToDistance(radians, units) {
     if (radians === undefined || radians === null) throw new Error('radians is required');
 
-<<<<<<< HEAD
     if (units && typeof units !== 'string') throw new Error('units must be a string');
     var factor = factors[units || 'kilometers'];
     if (!factor) throw new Error(units + ' units is invalid');
-=======
-    const factor = factors[units || 'kilometers'];
-    if (!factor) throw new Error('units is invalid');
->>>>>>> 9838d51a
     return radians * factor;
 }
 
@@ -407,14 +402,9 @@
 export function distanceToRadians(distance, units) {
     if (distance === undefined || distance === null) throw new Error('distance is required');
 
-<<<<<<< HEAD
     if (units && typeof units !== 'string') throw new Error('units must be a string');
     var factor = factors[units || 'kilometers'];
     if (!factor) throw new Error(units + ' units is invalid');
-=======
-    const factor = factors[units || 'kilometers'];
-    if (!factor) throw new Error('units is invalid');
->>>>>>> 9838d51a
     return distance / factor;
 }
 
