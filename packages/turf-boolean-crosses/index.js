var inside = require('@turf/inside');
var lineIntersect = require('@turf/line-intersect');
var invariant = require('@turf/invariant');
var flattenEach = require('@turf/meta').flattenEach;
var getGeom = invariant.getGeom;

/**
 * Boolean-Crosses returns True if the intersection results in a geometry whose dimension is one less than
 * the maximum dimension of the two source geometries and the intersection set is interior to
 * both source geometries.
 *
 * Boolean-Crosses returns t (TRUE) for only multipoint/polygon, multipoint/linestring, linestring/linestring, linestring/polygon, and linestring/multipolygon comparisons.
 *
 * @name booleanCrosses
 * @param {Geometry|Feature<any>} feature1 GeoJSON Feature or Geometry
 * @param {Geometry|Feature<any>} feature2 GeoJSON Feature or Geometry
 * @returns {boolean} true/false
 * @example
 * var line1 = turf.lineString([[-2, 2], [4, 2]]);
 * var line2 = turf.lineString([[1, 1], [1, 2], [1, 3], [1, 4]]);
 *
 * var cross = turf.booleanCrosses(line1, line2);
 * //=true
 */
module.exports = function (feature1, feature2) {
    var geom1 = getGeom(feature1);
    var geom2 = getGeom(feature2);

    return crosses(geom1, geom2);
};

/**
 * Crosses boolean operation for simple geometries (exception of MultiPoint)
 *
 * @private
 * @param {Geometry<any>} geom1 GeoJSON Geometry
 * @param {Geometry<any>} geom2 GeoJSON Geometry
 * @returns {Boolean} true/false
 */
function crosses(geom1, geom2) {
    if (geom1.type === 'Point' || geom2.type === 'Point') return false;

    switch (geom1.type) {
    case 'MultiPoint':
        switch (geom2.type) {
        case 'LineString':
            return doMultiPointAndLineStringCross(geom1, geom2);
        case 'Polygon':
            return doesMultiPointCrossPoly(geom1, geom2);
        case 'MultiLineString':
            return doMultiLineStringsCrossMultiPoint(geom2, geom1);
        }
        break;
    case 'LineString':
        switch (geom2.type) {
        case 'MultiPoint': // An inverse operation
            return doMultiPointAndLineStringCross(geom2, geom1);
        case 'LineString':
            return doLineStringsCross(geom1, geom2);
        case 'Polygon':
            return doLineStringsCross(geom1, polyToLine(geom2));
        case 'MultiLineString':
            return doMultiLineStringsCross(geom1, geom2);
        }
        break;
    case 'Polygon':
        switch (geom2.type) {
        case 'MultiPoint': // An inverse operation
            return doesMultiPointCrossPoly(geom2, geom1);
        case 'LineString': // An inverse operation
            return doLineStringsCross(polyToLine(geom1), geom2);
        }
        break;
    case 'MultiLineString':
        switch (geom2.type) {
        case 'MultiPoint':
            return doMultiLineStringsCrossMultiPoint(geom1, geom2);
        case 'LineString':
            return doMultiPointAndLineStringCross(geom1, geom2);
        case 'Polygon':
            return doMultiPointAndLineStringCross(geom1, polyToLine(geom2));
        }
        break;
    }
}

/**
 * Polygon outer ring to LineString Geometry
 *
 * @private
 * @param {Geometry<Polygon>} geom Polygon GeoJSON Geometry
 * @returns {Geometry<LineString>} LineString from outer Polygon
 */
function polyToLine(geom) {
    return {
        type: 'LineString',
        coordinates: geom.coordinates[0]
    };
}

function doMultiLineStringsCross(multiLineString1, multiLineString2) {
    var boolean = false;
    flattenEach(multiLineString1, function (lineString1) {
        flattenEach(multiLineString2, function (lineString2) {
            if (boolean === true) return true;
            boolean = doLineStringsCross(lineString1, lineString2);
        });
    });
    return boolean;
}

function doMultiLineStringsCrossMultiPoint(multiLineString, multiPoint) {
    var boolean;
    flattenEach(multiLineString, function (lineString) {
        if (boolean === true) return true;
        boolean = doMultiPointAndLineStringCross(multiPoint, lineString);
    });
    return boolean;
}

function doMultiPointAndLineStringCross(multiPoint, lineString) {
    var foundIntPoint = false;
    var foundExtPoint = false;
    var pointLength = multiPoint.coordinates.length;
    var i = 0;
    while (i < pointLength && !foundIntPoint && !foundExtPoint) {
        for (var i2 = 0; i2 < lineString.coordinates.length - 1; i2++) {
            var incEndVertices = true;
            if (i2 === 0 || i2 === lineString.coordinates.length - 2) {
                incEndVertices = false;
            }
            if (isPointOnLineSegment(lineString.coordinates[i2], lineString.coordinates[i2 + 1], multiPoint.coordinates[i], incEndVertices)) {
                foundIntPoint = true;
            } else {
                foundExtPoint = true;
            }
        }
        i++;
    }
    return foundIntPoint && foundExtPoint;
}

function doLineStringsCross(lineString1, lineString2) {
    var doLinesIntersect = lineIntersect(lineString1, lineString2);
    if (doLinesIntersect.features.length > 0) {
        for (var i = 0; i < lineString1.coordinates.length - 1; i++) {
            for (var i2 = 0; i2 < lineString2.coordinates.length - 1; i2++) {
                var incEndVertices = true;
                if (i2 === 0 || i2 === lineString2.coordinates.length - 2) {
                    incEndVertices = false;
                }
                if (isPointOnLineSegment(lineString1.coordinates[i], lineString1.coordinates[i + 1], lineString2.coordinates[i2], incEndVertices)) {
                    return true;
                }
            }
        }
    }
    return false;
}

function isPointInPoly(polygon, point) {
    return inside(point, polygon);
}

function doesMultiPointCrossPoly(multiPoint, polygon) {
    var foundIntPoint = false;
    var foundExtPoint = false;
    var pointLength = multiPoint.coordinates[0].length;
    var i = 0;
    while (i < pointLength && foundIntPoint && foundExtPoint) {
        if (isPointInPoly(polygon, multiPoint.coordinates[0][i], true)) {
            foundIntPoint = true;
        } else {
            foundExtPoint = true;
        }
        i++;
    }

    return foundExtPoint && foundExtPoint;
}

/**
 * Is a point on a line segment
 * Only takes into account outer rings
 * See http://stackoverflow.com/a/4833823/1979085
 *
 * @private
<<<<<<< HEAD
 * @param {[number, number]} lineSegmentStart coord pair of start of line
 * @param {[number, number]} lineSegmentEnd coord pair of end of line
 * @param {[number, number]} point coord pair of point to check
 * @param {Boolean} incEnd whether the point is allowed to fall on the line ends
 * @returns {Boolean} true/false
=======
 * @param {Array} lineSegmentStart coord pair of start of line
 * @param {Array} lineSegmentEnd coord pair of end of line
 * @param {Array} point coord pair of point to check
 * @param {boolean} incEnd whether the point is allowed to fall on the line ends
 * @returns {boolean} true/false
>>>>>>> 60000d1a
 */
function isPointOnLineSegment(lineSegmentStart, lineSegmentEnd, point, incEnd) {
    var dxc = point[0] - lineSegmentStart[0];
    var dyc = point[1] - lineSegmentStart[1];
    var dxl = lineSegmentEnd[0] - lineSegmentStart[0];
    var dyl = lineSegmentEnd[1] - lineSegmentStart[1];
    var cross = dxc * dyl - dyc * dxl;
    if (cross !== 0) {
        return false;
    }
    if (incEnd) {
        if (Math.abs(dxl) >= Math.abs(dyl)) {
            return dxl > 0 ? lineSegmentStart[0] <= point[0] && point[0] <= lineSegmentEnd[0] : lineSegmentEnd[0] <= point[0] && point[0] <= lineSegmentStart[0];
        }
        return dyl > 0 ? lineSegmentStart[1] <= point[1] && point[1] <= lineSegmentEnd[1] : lineSegmentEnd[1] <= point[1] && point[1] <= lineSegmentStart[1];
    } else if (Math.abs(dxl) >= Math.abs(dyl)) {
        return dxl > 0 ? lineSegmentStart[0] < point[0] && point[0] < lineSegmentEnd[0] : lineSegmentEnd[0] < point[0] && point[0] < lineSegmentStart[0];
    } else {
        return dyl > 0 ? lineSegmentStart[1] < point[1] && point[1] < lineSegmentEnd[1] : lineSegmentEnd[1] < point[1] && point[1] < lineSegmentStart[1];
    }
}<|MERGE_RESOLUTION|>--- conflicted
+++ resolved
@@ -185,19 +185,11 @@
  * See http://stackoverflow.com/a/4833823/1979085
  *
  * @private
-<<<<<<< HEAD
  * @param {[number, number]} lineSegmentStart coord pair of start of line
  * @param {[number, number]} lineSegmentEnd coord pair of end of line
  * @param {[number, number]} point coord pair of point to check
  * @param {Boolean} incEnd whether the point is allowed to fall on the line ends
  * @returns {Boolean} true/false
-=======
- * @param {Array} lineSegmentStart coord pair of start of line
- * @param {Array} lineSegmentEnd coord pair of end of line
- * @param {Array} point coord pair of point to check
- * @param {boolean} incEnd whether the point is allowed to fall on the line ends
- * @returns {boolean} true/false
->>>>>>> 60000d1a
  */
 function isPointOnLineSegment(lineSegmentStart, lineSegmentEnd, point, incEnd) {
     var dxc = point[0] - lineSegmentStart[0];
