{
  "name": "@turf/buffer",
<<<<<<< HEAD
  "version": "4.0.0",
  "description": "turf-buffer module",
=======
  "version": "4.6.1",
  "description": "turf buffer module",
>>>>>>> f8536370
  "main": "index.js",
  "types": "index.d.ts",
  "files": [
    "index.js",
    "index.d.ts",
    "intersection.js"
  ],
  "scripts": {
    "test": "node test.js",
    "bench": "node bench.js"
  },
  "repository": {
    "type": "git",
    "url": "git://github.com/Turfjs/turf.git"
  },
  "keywords": [
    "line",
    "linestring",
    "turf",
    "offset",
    "polygon"
  ],
  "author": "Turf Authors",
  "contributors": [
    "Rowan Winsemius <@rowanwins>",
    "Denis Carriere <@DenisCarriere>"
  ],
  "license": "MIT",
  "bugs": {
    "url": "https://github.com/Turfjs/turf/issues"
  },
  "homepage": "https://github.com/Turfjs/turf",
  "devDependencies": {
<<<<<<< HEAD
    "@turf/truncate": "^4.3.0",
=======
    "@turf/truncate": "^4.6.0",
>>>>>>> f8536370
    "benchmark": "^2.1.4",
    "load-json-file": "^2.0.0",
    "tape": "^4.6.3",
    "write-json-file": "^2.0.0"
  },
  "dependencies": {
<<<<<<< HEAD
    "@turf/bearing": "^4.3.0",
    "@turf/center": "^4.4.0",
    "@turf/destination": "^4.4.0",
    "@turf/helpers": "^4.3.0",
    "@turf/invariant": "^4.3.0",
    "@turf/line-arc": "^4.3.0",
    "@turf/meta": "^4.2.0"
=======
    "@turf/center": "^4.6.1",
    "@turf/helpers": "^4.6.0",
    "@turf/meta": "^4.6.0",
    "d3-geo": "^1.6.3",
    "jsts": "1.3.0"
>>>>>>> f8536370
  }
}<|MERGE_RESOLUTION|>--- conflicted
+++ resolved
@@ -1,12 +1,7 @@
 {
   "name": "@turf/buffer",
-<<<<<<< HEAD
-  "version": "4.0.0",
+  "version": "5.0.0",
   "description": "turf-buffer module",
-=======
-  "version": "4.6.1",
-  "description": "turf buffer module",
->>>>>>> f8536370
   "main": "index.js",
   "types": "index.d.ts",
   "files": [
@@ -40,18 +35,13 @@
   },
   "homepage": "https://github.com/Turfjs/turf",
   "devDependencies": {
-<<<<<<< HEAD
-    "@turf/truncate": "^4.3.0",
-=======
     "@turf/truncate": "^4.6.0",
->>>>>>> f8536370
     "benchmark": "^2.1.4",
     "load-json-file": "^2.0.0",
     "tape": "^4.6.3",
     "write-json-file": "^2.0.0"
   },
   "dependencies": {
-<<<<<<< HEAD
     "@turf/bearing": "^4.3.0",
     "@turf/center": "^4.4.0",
     "@turf/destination": "^4.4.0",
@@ -59,12 +49,5 @@
     "@turf/invariant": "^4.3.0",
     "@turf/line-arc": "^4.3.0",
     "@turf/meta": "^4.2.0"
-=======
-    "@turf/center": "^4.6.1",
-    "@turf/helpers": "^4.6.0",
-    "@turf/meta": "^4.6.0",
-    "d3-geo": "^1.6.3",
-    "jsts": "1.3.0"
->>>>>>> f8536370
   }
 }